--- conflicted
+++ resolved
@@ -55,20 +55,6 @@
     // Ensure deadline is a Date object
     const deadlineDate = deadline instanceof Date ? deadline : new Date(deadline)
 
-<<<<<<< HEAD
-    const handle = await client.workflow.start('ApplicationWorkflow', {
-      args: [applicationId, deadlineDate],
-      taskQueue,
-      workflowId,
-      // Set workflow execution timeout to 1 year (applications can be long-running)
-      workflowExecutionTimeout: '365d',
-      // Set workflow run timeout to 30 days (individual runs shouldn't take that long)
-      workflowRunTimeout: '30d',
-    })
-
-    console.log(`Started workflow ${workflowId} for application ${applicationId}`)
-    return handle
-=======
     try {
       const handle = await client.workflow.start('ApplicationWorkflow', {
         args: [applicationId, deadline],
@@ -89,7 +75,6 @@
       }
       throw err
     }
->>>>>>> 1e7c6301
   }
 
   static async signalWorkflow(
