--- conflicted
+++ resolved
@@ -8,12 +8,8 @@
   role: z.string().min(1, 'Role is required'),
   jobDescription: z.string().min(1, 'Job description is required'),
   resumeUrl: z.string().optional(),
-<<<<<<< HEAD
-  deadline: z.string().pipe(z.coerce.date()),
-=======
   // Accept ISO date strings from JSON and coerce to Date
   deadline: z.coerce.date(),
->>>>>>> 1e7c6301
   notes: z.string().optional(),
   salary: z.string().optional(),
   location: z.string().optional(),
@@ -44,12 +40,8 @@
 export const UpdateStatusSchema = z.object({
   status: z.nativeEnum(ApplicationStatus),
   notes: z.string().optional(),
-<<<<<<< HEAD
-  interviewDate: z.string().pipe(z.coerce.date()).optional(),
-=======
   // Accept datetime-local string and coerce to Date
   interviewDate: z.coerce.date().optional(),
->>>>>>> 1e7c6301
 })
 
 export type CreateApplicationInput = z.infer<typeof CreateApplicationSchema>
